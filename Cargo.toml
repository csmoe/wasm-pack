--- conflicted
+++ resolved
@@ -31,11 +31,7 @@
 structopt = "0.2"
 toml = "0.4"
 which = "2.0.0"
-<<<<<<< HEAD
 wasm-pack-binary-install = { version = "0.1.0", path = "./binary-install" }
-=======
-zip = "0.5.0"
->>>>>>> cab9e6a5
 
 [dev-dependencies]
 tempfile = "3"
