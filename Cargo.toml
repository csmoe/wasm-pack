[package]
name = "wasm-pack"
description = "📦✨ your favorite rust -> wasm workflow tool!"
version = "0.7.0"
authors = ["Ashley Williams <ashley666ashley@gmail.com>"]
repository = "https://github.com/ashleygwilliams/wasm-pack.git"
license = "MIT/Apache-2.0"
readme = "README.md"
categories = ["wasm"]
documentation = "https://rustwasm.github.io/wasm-pack/"

[dependencies]
atty = "0.2.11"
cargo_metadata = "0.6.0"
console = "0.6.1"
dialoguer = "0.3.0"
curl = "0.4.13"
dirs = "1.0.4"
env_logger = { version = "0.5.13", default-features = false }
failure = "0.1.2"
human-panic = "1.0.1"
glob = "0.2"
log = "0.4.6"
openssl = { version = '0.10.11', optional = true }
parking_lot = "0.6"
serde = "1.0.74"
serde_derive = "1.0.74"
serde_ignored = "0.0.4"
serde_json = "1.0.26"
strsim = "0.8.0"
siphasher = "0.2.3"
structopt = "0.2"
toml = "0.4"
which = "2.0.0"
<<<<<<< HEAD
zip = "0.4.2"
chrono = "0.4.6"
=======
binary-install = { version = "0.0.2", path = "./binary-install" }
walkdir = "2"
>>>>>>> 15974fec

[dev-dependencies]
assert_cmd = "0.10.2"
lazy_static = "1.1.0"
predicates = "1.0.0"
tempfile = "3"

[features]
vendored-openssl = ['openssl/vendored']<|MERGE_RESOLUTION|>--- conflicted
+++ resolved
@@ -32,13 +32,8 @@
 structopt = "0.2"
 toml = "0.4"
 which = "2.0.0"
-<<<<<<< HEAD
-zip = "0.4.2"
-chrono = "0.4.6"
-=======
 binary-install = { version = "0.0.2", path = "./binary-install" }
 walkdir = "2"
->>>>>>> 15974fec
 
 [dev-dependencies]
 assert_cmd = "0.10.2"
