[package]
name = "wasm-pack"
description = "pack up the wasm and publish it to npm!"
version = "0.5.1"
authors = ["Ashley Williams <ashley666ashley@gmail.com>"]
repository = "https://github.com/ashleygwilliams/wasm-pack.git"
license = "MIT/Apache-2.0"
readme = "README.md"
categories = ["wasm"]
documentation = "https://rustwasm.github.io/wasm-pack/"

[dependencies]
atty = "0.2.11"
cargo_metadata = "0.6.0"
console = "0.6.1"
<<<<<<< HEAD
=======
curl = "0.4.13"
dialoguer = "0.3.0"
dirs = "1.0.4"
>>>>>>> 9c01c389
failure = "0.1.2"
human-panic = "1.0.1"
glob = "0.2"
indicatif = "0.9.0"
lazy_static = "1.1.0"
openssl = { version = '0.10.11', optional = true }
parking_lot = "0.6"
serde = "1.0.74"
serde_derive = "1.0.74"
serde_ignored = "0.0.4"
serde_json = "1.0.26"
slog = "2.3"
slog-term = "2.4"
slog-async = "2.3"
strsim = "0.8.0"
structopt = "0.2"
toml = "0.4"
which = "2.0.0"
<<<<<<< HEAD
wasm-pack-binary-install = { version = "0.1.0", path = "./binary-install" }
=======
walkdir = "2"
zip = "0.5.0"
>>>>>>> 9c01c389

[dev-dependencies]
tempfile = "3"

[features]
vendored-openssl = ['openssl/vendored']<|MERGE_RESOLUTION|>--- conflicted
+++ resolved
@@ -13,12 +13,7 @@
 atty = "0.2.11"
 cargo_metadata = "0.6.0"
 console = "0.6.1"
-<<<<<<< HEAD
-=======
-curl = "0.4.13"
 dialoguer = "0.3.0"
-dirs = "1.0.4"
->>>>>>> 9c01c389
 failure = "0.1.2"
 human-panic = "1.0.1"
 glob = "0.2"
@@ -37,12 +32,8 @@
 structopt = "0.2"
 toml = "0.4"
 which = "2.0.0"
-<<<<<<< HEAD
 wasm-pack-binary-install = { version = "0.1.0", path = "./binary-install" }
-=======
 walkdir = "2"
-zip = "0.5.0"
->>>>>>> 9c01c389
 
 [dev-dependencies]
 tempfile = "3"
