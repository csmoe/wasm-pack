//! Implementation of the `wasm-pack test` command.

use super::build::BuildMode;
use bindgen;
use build;
use command::utils::set_crate_path;
use console::style;
use emoji;
use failure::Error;
use indicatif::HumanDuration;
use lockfile::Lockfile;
use manifest;
use progressbar::Step;
use slog::Logger;
use std::path::PathBuf;
use std::time::Instant;
use test::{self, webdriver};
use wasm_pack_binary_install::Cache;
use PBAR;

#[derive(Debug, Default, StructOpt)]
/// Everything required to configure the `wasm-pack test` command.
pub struct TestOptions {
    #[structopt(parse(from_os_str))]
    /// The path to the Rust crate.
    pub path: Option<PathBuf>,

    #[structopt(long = "node")]
    /// Run the tests in Node.js.
    pub node: bool,

    #[structopt(long = "firefox")]
    /// Run the tests in Firefox. This machine must have a Firefox installation.
    /// If the `geckodriver` WebDriver client is not on the `$PATH`, and not
    /// specified with `--geckodriver`, then `wasm-pack` will download a local
    /// copy.
    pub firefox: bool,

    #[structopt(long = "geckodriver", parse(from_os_str))]
    /// The path to the `geckodriver` WebDriver client for testing in
    /// Firefox. Implies `--firefox`.
    pub geckodriver: Option<PathBuf>,

    #[structopt(long = "chrome")]
    /// Run the tests in Chrome. This machine must have a Chrome installation.
    /// If the `chromedriver` WebDriver client is not on the `$PATH`, and not
    /// specified with `--chromedriver`, then `wasm-pack` will download a local
    /// copy.
    pub chrome: bool,

    #[structopt(long = "chromedriver", parse(from_os_str))]
    /// The path to the `chromedriver` WebDriver client for testing in
    /// Chrome. Implies `--chrome`.
    pub chromedriver: Option<PathBuf>,

    #[structopt(long = "safari")]
    /// Run the tests in Safari. This machine must have a Safari installation,
    /// and the `safaridriver` WebDriver client must either be on the `$PATH` or
    /// specified explicitly with the `--safaridriver` flag. `wasm-pack` cannot
    /// download the `safaridriver` WebDriver client for you.
    pub safari: bool,

    #[structopt(long = "safaridriver", parse(from_os_str))]
    /// The path to the `safaridriver` WebDriver client for testing in
    /// Safari. Implies `--safari`.
    pub safaridriver: Option<PathBuf>,

    #[structopt(long = "headless")]
    /// When running browser tests, run the browser in headless mode without any
    /// UI or windows.
    pub headless: bool,

    #[structopt(long = "mode", short = "m", default_value = "normal")]
    /// Sets steps to be run. [possible values: no-install, normal]
    pub mode: BuildMode,

    #[structopt(long = "release", short = "r")]
    /// Build with the release profile.
    pub release: bool,
}

/// A configured `wasm-pack test` command.
pub struct Test {
    crate_path: PathBuf,
    crate_data: manifest::CrateData,
    cache: Cache,
    node: bool,
    mode: BuildMode,
    firefox: bool,
    geckodriver: Option<PathBuf>,
    chrome: bool,
    chromedriver: Option<PathBuf>,
    safari: bool,
    safaridriver: Option<PathBuf>,
    headless: bool,
    release: bool,
    test_runner_path: Option<PathBuf>,
}

type TestStep = fn(&mut Test, &Step, &Logger) -> Result<(), Error>;

impl Test {
    /// Construct a test command from the given options.
    pub fn try_from_opts(test_opts: TestOptions) -> Result<Self, Error> {
        let TestOptions {
            path,
            node,
            mode,
            headless,
            release,
            chrome,
            chromedriver,
            firefox,
            geckodriver,
            safari,
            safaridriver,
        } = test_opts;

        let crate_path = set_crate_path(path)?;
        let crate_data = manifest::CrateData::new(&crate_path)?;
        let any_browser = chrome || firefox || safari;

        if !node && !any_browser {
<<<<<<< HEAD
            return Err(Error::crate_config(
                "Must specify at least one of `--node`, `--chrome`, `--firefox`, or `--safari`",
            ).into());
=======
            bail!("Must specify at least one of `--node`, `--chrome`, `--firefox`, or `--safari`")
>>>>>>> 401f1149
        }

        if headless && !any_browser {
            bail!(
                "The `--headless` flag only applies to browser tests. Node does not provide a UI, \
<<<<<<< HEAD
                 so it doesn't make sense to talk about a headless version of Node tests.",
            ).into());
=======
                 so it doesn't make sense to talk about a headless version of Node tests."
            )
>>>>>>> 401f1149
        }

        Ok(Test {
            cache: Cache::new()?,
            crate_path,
            crate_data,
            node,
            mode,
            chrome,
            chromedriver,
            firefox,
            geckodriver,
            safari,
            safaridriver,
            headless,
            release,
            test_runner_path: None,
        })
    }

    /// Configures the cache that this test command uses
    pub fn set_cache(&mut self, cache: Cache) {
        self.cache = cache;
    }

    /// Execute this test command.
    pub fn run(mut self, log: &Logger) -> Result<(), Error> {
        let process_steps = self.get_process_steps();
        let mut step_counter = Step::new(process_steps.len());

        let started = Instant::now();
        for (_, process_step) in process_steps {
            process_step(&mut self, &step_counter, log)?;
            step_counter.inc();
        }
        let duration = HumanDuration(started.elapsed());
        info!(&log, "Done in {}.", &duration);

        Ok(())
    }

    fn get_process_steps(&self) -> Vec<(&'static str, TestStep)> {
        macro_rules! steps {
            ($($name:ident $(if $e:expr)* ),+) => {
                {
                    let mut steps: Vec<(&'static str, TestStep)> = Vec::new();
                    $(
                        $(if $e)* {
                            steps.push((stringify!($name), Test::$name));
                        }
                    )*
                    steps
                }
            };
            ($($name:ident $(if $e:expr)* ,)*) => (steps![$($name $(if $e)* ),*])
        }
        match self.mode {
            BuildMode::Normal => steps![
                step_check_rustc_version,
                step_check_crate_config,
                step_add_wasm_target,
                step_build_tests,
                step_install_wasm_bindgen,
                step_test_node if self.node,
                step_get_chromedriver if self.chrome && self.chromedriver.is_none(),
                step_test_chrome if self.chrome,
                step_get_geckodriver if self.firefox && self.geckodriver.is_none(),
                step_test_firefox if self.firefox,
                step_get_safaridriver if self.safari && self.safaridriver.is_none(),
                step_test_safari if self.safari,
            ],
            BuildMode::Force => steps![
                step_add_wasm_target,
                step_build_tests,
                step_install_wasm_bindgen,
                step_test_node if self.node,
                step_get_chromedriver if self.chrome && self.chromedriver.is_none(),
                step_test_chrome if self.chrome,
                step_get_geckodriver if self.firefox && self.geckodriver.is_none(),
                step_test_firefox if self.firefox,
                step_get_safaridriver if self.safari && self.safaridriver.is_none(),
                step_test_safari if self.safari,
            ],
            BuildMode::Noinstall => steps![
                step_check_crate_config,
                step_build_tests,
                step_install_wasm_bindgen,
                step_test_node if self.node,
                step_get_chromedriver if self.chrome && self.chromedriver.is_none(),
                step_test_chrome if self.chrome,
                step_get_geckodriver if self.firefox && self.geckodriver.is_none(),
                step_test_firefox if self.firefox,
                step_get_safaridriver if self.safari && self.safaridriver.is_none(),
                step_test_safari if self.safari,
            ],
        }
    }

    fn step_check_rustc_version(&mut self, step: &Step, log: &Logger) -> Result<(), Error> {
        info!(log, "Checking rustc version...");
        let _ = build::check_rustc_version(step)?;
        info!(log, "Rustc version is correct.");
        Ok(())
    }

    fn step_check_crate_config(&mut self, step: &Step, log: &Logger) -> Result<(), Error> {
        info!(log, "Checking crate configuration...");
        self.crate_data.check_crate_config(step)?;
        info!(log, "Crate is correctly configured.");
        Ok(())
    }

    fn step_add_wasm_target(&mut self, step: &Step, log: &Logger) -> Result<(), Error> {
        info!(&log, "Adding wasm-target...");
        build::rustup_add_wasm_target(log, step)?;
        info!(&log, "Adding wasm-target was successful.");
        Ok(())
    }

    fn step_build_tests(&mut self, step: &Step, log: &Logger) -> Result<(), Error> {
        info!(log, "Compiling tests to wasm...");

        let msg = format!("{}Compiling tests to WASM...", emoji::CYCLONE);
        PBAR.step(step, &msg);

        build::cargo_build_wasm_tests(log, &self.crate_path, !self.release)?;

        info!(log, "Finished compiling tests to wasm.");
        Ok(())
    }

    fn step_install_wasm_bindgen(&mut self, step: &Step, log: &Logger) -> Result<(), Error> {
        info!(&log, "Identifying wasm-bindgen dependency...");
        let lockfile = Lockfile::new(&self.crate_data)?;
        let bindgen_version = lockfile.require_wasm_bindgen()?;

        // Unlike `wasm-bindgen` and `wasm-bindgen-cli`, `wasm-bindgen-test`
        // will work with any semver compatible `wasm-bindgen-cli`, so just make
        // sure that it is depended upon, so we can run tests on
        // `wasm32-unkown-unknown`. Don't enforce that it is the same version as
        // `wasm-bindgen`.
        if lockfile.wasm_bindgen_test_version().is_none() {
            bail!(
                "Ensure that you have \"{}\" as a dependency in your Cargo.toml file:\n\
                 [dev-dependencies]\n\
                 wasm-bindgen-test = \"0.2\"",
                style("wasm-bindgen-test").bold().dim(),
            )
        }

        let install_permitted = match self.mode {
            BuildMode::Normal => {
                info!(&log, "Ensuring wasm-bindgen-cli is installed...");
                true
            }
            BuildMode::Force => {
                info!(&log, "Ensuring wasm-bindgen-cli is installed...");
                true
            }
            BuildMode::Noinstall => {
                info!(&log, "Searching for existing wasm-bindgen-cli install...");
                false
            }
        };

        let dl = bindgen::install_wasm_bindgen(
            &self.cache,
            &bindgen_version,
            install_permitted,
            step,
            log,
        )?;

        self.test_runner_path = Some(dl.binary("wasm-bindgen-test-runner"));

        info!(&log, "Getting wasm-bindgen-cli was successful.");
        Ok(())
    }

    fn step_test_node(&mut self, step: &Step, log: &Logger) -> Result<(), Error> {
        assert!(self.node);
        info!(log, "Running tests in node...");
        PBAR.step(step, "Running tests in node...");
        test::cargo_test_wasm(
            &self.crate_path,
            self.release,
            log,
            Some((
                "CARGO_TARGET_WASM32_UNKNOWN_UNKNOWN_RUNNER",
                &self.test_runner_path.as_ref().unwrap(),
            )),
        )?;
        info!(log, "Finished running tests in node.");
        Ok(())
    }

    fn step_get_chromedriver(&mut self, step: &Step, _log: &Logger) -> Result<(), Error> {
        PBAR.step(step, "Getting chromedriver...");
        assert!(self.chrome && self.chromedriver.is_none());

        self.chromedriver = Some(webdriver::get_or_install_chromedriver(
            &self.cache,
            self.mode,
        )?);
        Ok(())
    }

    fn step_test_chrome(&mut self, step: &Step, log: &Logger) -> Result<(), Error> {
        PBAR.step(step, "Running tests in Chrome...");

        let chromedriver = self.chromedriver.as_ref().unwrap().display().to_string();
        let chromedriver = chromedriver.as_str();
        info!(
            log,
            "Running tests in Chrome with chromedriver at {}", chromedriver
        );

        let test_runner = self
            .test_runner_path
            .as_ref()
            .unwrap()
            .display()
            .to_string();
        let test_runner = test_runner.as_str();
        info!(log, "Using wasm-bindgen test runner at {}", test_runner);

        let mut envs = vec![
            ("CARGO_TARGET_WASM32_UNKNOWN_UNKNOWN_RUNNER", test_runner),
            ("CHROMEDRIVER", chromedriver),
        ];
        if !self.headless {
            envs.push(("NO_HEADLESS", "1"));
        }

        test::cargo_test_wasm(&self.crate_path, self.release, log, envs)?;
        Ok(())
    }

    fn step_get_geckodriver(&mut self, step: &Step, _log: &Logger) -> Result<(), Error> {
        PBAR.step(step, "Getting geckodriver...");
        assert!(self.firefox && self.geckodriver.is_none());

        self.geckodriver = Some(webdriver::get_or_install_geckodriver(
            &self.cache,
            self.mode,
        )?);
        Ok(())
    }

    fn step_test_firefox(&mut self, step: &Step, log: &Logger) -> Result<(), Error> {
        PBAR.step(step, "Running tests in Firefox...");

        let geckodriver = self.geckodriver.as_ref().unwrap().display().to_string();
        let geckodriver = geckodriver.as_str();
        info!(
            log,
            "Running tests in Firefox with geckodriver at {}", geckodriver
        );

        let test_runner = self
            .test_runner_path
            .as_ref()
            .unwrap()
            .display()
            .to_string();
        let test_runner = test_runner.as_str();
        info!(log, "Using wasm-bindgen test runner at {}", test_runner);

        let mut envs = vec![
            ("CARGO_TARGET_WASM32_UNKNOWN_UNKNOWN_RUNNER", test_runner),
            ("GECKODRIVER", geckodriver),
        ];
        if !self.headless {
            envs.push(("NO_HEADLESS", "1"));
        }

        test::cargo_test_wasm(&self.crate_path, self.release, log, envs)?;
        Ok(())
    }

    fn step_get_safaridriver(&mut self, step: &Step, _log: &Logger) -> Result<(), Error> {
        PBAR.step(step, "Getting safaridriver...");
        assert!(self.safari && self.safaridriver.is_none());

        self.safaridriver = Some(webdriver::get_safaridriver()?);
        Ok(())
    }

    fn step_test_safari(&mut self, step: &Step, log: &Logger) -> Result<(), Error> {
        PBAR.step(step, "Running tests in Safari...");

        let safaridriver = self.safaridriver.as_ref().unwrap().display().to_string();
        let safaridriver = safaridriver.as_str();
        info!(
            log,
            "Running tests in Safari with safaridriver at {}", safaridriver
        );

        let test_runner = self
            .test_runner_path
            .as_ref()
            .unwrap()
            .display()
            .to_string();
        let test_runner = test_runner.as_str();
        info!(log, "Using wasm-bindgen test runner at {}", test_runner);

        let mut envs = vec![
            ("CARGO_TARGET_WASM32_UNKNOWN_UNKNOWN_RUNNER", test_runner),
            ("SAFARIDRIVER", safaridriver),
        ];
        if !self.headless {
            envs.push(("NO_HEADLESS", "1"));
        }

        test::cargo_test_wasm(&self.crate_path, self.release, log, envs)?;
        Ok(())
    }
}<|MERGE_RESOLUTION|>--- conflicted
+++ resolved
@@ -121,25 +121,14 @@
         let any_browser = chrome || firefox || safari;
 
         if !node && !any_browser {
-<<<<<<< HEAD
-            return Err(Error::crate_config(
-                "Must specify at least one of `--node`, `--chrome`, `--firefox`, or `--safari`",
-            ).into());
-=======
             bail!("Must specify at least one of `--node`, `--chrome`, `--firefox`, or `--safari`")
->>>>>>> 401f1149
         }
 
         if headless && !any_browser {
             bail!(
                 "The `--headless` flag only applies to browser tests. Node does not provide a UI, \
-<<<<<<< HEAD
-                 so it doesn't make sense to talk about a headless version of Node tests.",
-            ).into());
-=======
                  so it doesn't make sense to talk about a headless version of Node tests."
             )
->>>>>>> 401f1149
         }
 
         Ok(Test {
