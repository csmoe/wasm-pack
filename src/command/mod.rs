//! CLI command structures, parsing, and execution.

pub mod build;
mod login;
mod pack;
/// Data structures and functions for publishing a package.
pub mod publish;
pub mod test;
pub mod utils;

use self::build::{Build, BuildOptions};
use self::login::login;
use self::pack::pack;
use self::publish::{access::Access, publish};
use self::test::{Test, TestOptions};
use failure::Error;
use log::info;
use std::path::PathBuf;
use std::result;
use std::sync::mpsc;
use std::thread;

/// The various kinds of commands that `wasm-pack` can execute.
#[derive(Debug, StructOpt)]
pub enum Command {
    /// 🏗️  build your npm package!
    #[structopt(name = "build", alias = "init")]
    Build(BuildOptions),

    #[structopt(name = "pack")]
    /// 🍱  create a tar of your npm package but don't publish!
    Pack {
        /// The path to the Rust crate.
        #[structopt(parse(from_os_str))]
        path: Option<PathBuf>,
    },

    #[structopt(name = "publish")]
    /// 🎆  pack up your npm package and publish!
    Publish {
        #[structopt(long = "target", short = "t", default_value = "browser")]
        /// Sets the target environment. [possible values: browser, nodejs, no-modules]
        target: String,

        /// The access level for the package to be published
        #[structopt(long = "access", short = "a")]
        access: Option<Access>,

        /// The path to the Rust crate.
        #[structopt(parse(from_os_str))]
        path: Option<PathBuf>,
    },

    #[structopt(name = "login", alias = "adduser", alias = "add-user")]
    /// 👤  Add an npm registry user account! (aliases: adduser, add-user)
    Login {
        #[structopt(long = "registry", short = "r")]
        /// Default: 'https://registry.npmjs.org/'.
        /// The base URL of the npm package registry. If scope is also
        /// specified, this registry will only be used for packages with that
        /// scope. scope defaults to the scope of the project directory you're
        /// currently in, if any.
        registry: Option<String>,

        #[structopt(long = "scope", short = "s")]
        /// Default: none.
        /// If specified, the user and login credentials given will be
        /// associated with the specified scope.
        scope: Option<String>,

        #[structopt(long = "always-auth", short = "a")]
        /// If specified, save configuration indicating that all requests to the
        /// given registry should include authorization information. Useful for
        /// private registries. Can be used with --registry and / or --scope
        always_auth: bool,

        #[structopt(long = "auth-type", short = "t")]
        /// Default: 'legacy'.
        /// Type: 'legacy', 'sso', 'saml', 'oauth'.
        /// What authentication strategy to use with adduser/login. Some npm
        /// registries (for example, npmE) might support alternative auth
        /// strategies besides classic username/password entry in legacy npm.
        auth_type: Option<String>,
    },

    #[structopt(name = "test")]
    /// 👩‍🔬  test your wasm!
    Test(TestOptions),
}

/// Spawn a thread for wasm-pack version check
fn background_check_for_updates() -> mpsc::Receiver<(String, String)> {
    let (sender, receiver) = mpsc::channel();
    let _detached_thread = thread::spawn(move || {
        if let Ok((local, latest)) = Build::return_wasm_pack_versions() {
            if !local.is_empty() && !latest.is_empty() && local != latest {
                sender.send((local, latest)).unwrap();
            }
        }
    });

    receiver
}

/// Run a command with the given logger!
pub fn run_wasm_pack(command: Command) -> result::Result<(), Error> {
    // Run the correct command based off input and store the result of it so that we can clear
    // the progress bar then return it
<<<<<<< HEAD

    let update_available = background_check_for_updates();

    let status = match command {
=======
    match command {
>>>>>>> 15974fec
        Command::Build(build_opts) => {
            info!("Running build command...");
            Build::try_from_opts(build_opts).and_then(|mut b| b.run())
        }
        Command::Pack { path } => {
            info!("Running pack command...");
            info!("Path: {:?}", &path);
            pack(path)
        }
        Command::Publish {
            target,
            path,
            access,
        } => {
            info!("Running publish command...");
            info!("Path: {:?}", &path);
            publish(&target, path, access)
        }
        Command::Login {
            registry,
            scope,
            always_auth,
            auth_type,
        } => {
            info!("Running login command...");
            info!(
                "Registry: {:?}, Scope: {:?}, Always Auth: {}, Auth Type: {:?}",
                &registry, &scope, &always_auth, &auth_type
            );
            login(registry, &scope, always_auth, &auth_type)
        }
        Command::Test(test_opts) => {
            info!("Running test command...");
            Test::try_from_opts(test_opts).and_then(|t| t.run())
        }
<<<<<<< HEAD
    };

    if let Ok(update_available) = update_available.try_recv() {
        println!("There's a newer version of wasm-pack available, the new version is: {}, you are using: {}", update_available.1, update_available.0);
    }

    // Return the actual status of the program to the main function
    status
=======
    }
>>>>>>> 15974fec
}<|MERGE_RESOLUTION|>--- conflicted
+++ resolved
@@ -17,8 +17,6 @@
 use log::info;
 use std::path::PathBuf;
 use std::result;
-use std::sync::mpsc;
-use std::thread;
 
 /// The various kinds of commands that `wasm-pack` can execute.
 #[derive(Debug, StructOpt)]
@@ -88,32 +86,11 @@
     Test(TestOptions),
 }
 
-/// Spawn a thread for wasm-pack version check
-fn background_check_for_updates() -> mpsc::Receiver<(String, String)> {
-    let (sender, receiver) = mpsc::channel();
-    let _detached_thread = thread::spawn(move || {
-        if let Ok((local, latest)) = Build::return_wasm_pack_versions() {
-            if !local.is_empty() && !latest.is_empty() && local != latest {
-                sender.send((local, latest)).unwrap();
-            }
-        }
-    });
-
-    receiver
-}
-
 /// Run a command with the given logger!
 pub fn run_wasm_pack(command: Command) -> result::Result<(), Error> {
     // Run the correct command based off input and store the result of it so that we can clear
     // the progress bar then return it
-<<<<<<< HEAD
-
-    let update_available = background_check_for_updates();
-
-    let status = match command {
-=======
     match command {
->>>>>>> 15974fec
         Command::Build(build_opts) => {
             info!("Running build command...");
             Build::try_from_opts(build_opts).and_then(|mut b| b.run())
@@ -149,16 +126,5 @@
             info!("Running test command...");
             Test::try_from_opts(test_opts).and_then(|t| t.run())
         }
-<<<<<<< HEAD
-    };
-
-    if let Ok(update_available) = update_available.try_recv() {
-        println!("There's a newer version of wasm-pack available, the new version is: {}, you are using: {}", update_available.1, update_available.0);
     }
-
-    // Return the actual status of the program to the main function
-    status
-=======
-    }
->>>>>>> 15974fec
 }