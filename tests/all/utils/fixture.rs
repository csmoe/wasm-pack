use binary_install::Cache;
use std::env;
use std::fs;
use std::mem::ManuallyDrop;
use std::path::{Path, PathBuf};
use std::process::{Command, Stdio};
use std::sync::{MutexGuard, Once, ONCE_INIT};
use std::thread;
use tempfile::TempDir;
use wasm_pack;
use wasm_pack::install::{self, Tool};

/// A test fixture in a temporary directory.
pub struct Fixture {
    // NB: we wrap the fixture's tempdir in a `ManuallyDrop` so that if a test
    // fails, its directory isn't deleted, and we have a chance to manually
    // inspect its state and figure out what is going on.
    pub dir: ManuallyDrop<TempDir>,
    pub path: PathBuf,
}

impl Fixture {
    /// Create a new test fixture in a temporary directory.
    pub fn new() -> Fixture {
        // Make sure that all fixtures end up sharing a target dir, and we don't
        // recompile wasm-bindgen and friends many times over.
        static SET_TARGET_DIR: Once = ONCE_INIT;
        let target_dir = Path::new(env!("CARGO_MANIFEST_DIR")).join("target");
        SET_TARGET_DIR.call_once(|| {
            env::set_var("CARGO_TARGET_DIR", &target_dir);
        });

        let root = target_dir.join("t");
        fs::create_dir_all(&root).unwrap();
        let dir = TempDir::new_in(&root).unwrap();
        let path = dir.path().join("wasm-pack");
        eprintln!("Created fixture at {}", path.display());
        Fixture {
            dir: ManuallyDrop::new(dir),
            path,
        }
    }

    /// Create a file within this fixture.
    ///
    /// `path` should be a relative path to the file (relative within this
    /// fixture's path).
    ///
    /// The `contents` are written to the file.
    pub fn file<P: AsRef<Path>, C: AsRef<[u8]>>(&self, path: P, contents: C) -> &Self {
        assert!(path.as_ref().is_relative());
        let path = self.path.join(path);
        if let Some(parent) = path.parent() {
            fs::create_dir_all(parent).unwrap();
        }
        fs::write(path, contents).unwrap();
        self
    }

    /// Add a generic `README.md` file to the fixture.
    pub fn readme(&self) -> &Self {
        self.file(
            "README.md",
            r#"
                # Fixture!
                > an example rust -> wasm project
            "#,
        )
    }

    /// Add `LICENSE` file to the fixture.
    pub fn license(&self) -> &Self {
        self.file(
            "LICENSE",
            r#"
                I'm a license!
            "#,
        )
    }

    /// Add `WTFPL LICENSE` file to the fixture.
    pub fn wtfpl_license(&self) -> &Self {
        self.file(
            "LICENSE-WTFPL",
            r#"
                DO WHATEVER YOU WANT TO PUBLIC LICENSE
                    Version 2, December 2004

                Copyright (C) 2004 Sam Hocevar <sam@hocevar.net>

                Everyone is permitted to copy and distribute verbatim or modified
                copies of this license document, and changing it is allowed as long
                as the name is changed.

                DO WHATEVER YOU WANT TO PUBLIC LICENSE
                TERMS AND CONDITIONS FOR COPYING, DISTRIBUTION AND MODIFICATION

                0. You just DO WHATEVER YOU WANT TO.
            "#,
        )
    }

    /// Add `MIT LICENSE` file to the fixture.
    pub fn mit_license(&self) -> &Self {
        self.file(
            "LICENSE-MIT",
            r#"
                Copyright <YEAR> <COPYRIGHT HOLDER>

                Permission is hereby granted, free of charge, to any person obtaining a copy of this software and associated documentation files (the "Software"), to deal in the Software without restriction, including without limitation the rights to use, copy, modify, merge, publish, distribute, sublicense, and/or sell copies of the Software, and to permit persons to whom the Software is furnished to do so, subject to the following conditions:

                The above copyright notice and this permission notice shall be included in all copies or substantial portions of the Software.

                THE SOFTWARE IS PROVIDED "AS IS", WITHOUT WARRANTY OF ANY KIND, EXPRESS OR IMPLIED, INCLUDING BUT NOT LIMITED TO THE WARRANTIES OF MERCHANTABILITY, FITNESS FOR A PARTICULAR PURPOSE AND NONINFRINGEMENT. IN NO EVENT SHALL THE AUTHORS OR COPYRIGHT HOLDERS BE LIABLE FOR ANY CLAIM, DAMAGES OR OTHER LIABILITY, WHETHER IN AN ACTION OF CONTRACT, TORT OR OTHERWISE, ARISING FROM, OUT OF OR IN CONNECTION WITH THE SOFTWARE OR THE USE OR OTHER DEALINGS IN THE SOFTWARE.
            "#,
        )
    }

    /// Add a `Cargo.toml` with a correctly configured `wasm-bindgen`
    /// dependency, `wasm-bindgen-test` dev-dependency, and `crate-type =
    /// ["cdylib"]`.
    ///
    /// `name` is the crate's name.
    pub fn cargo_toml(&self, name: &str) -> &Self {
        self.file(
            "Cargo.toml",
            &format!(
                r#"
                    [package]
                    authors = ["The wasm-pack developers"]
                    description = "so awesome rust+wasm package"
                    license = "WTFPL"
                    name = "{}"
                    repository = "https://github.com/rustwasm/wasm-pack.git"
                    version = "0.1.0"

                    [lib]
                    crate-type = ["cdylib"]

                    [dependencies]
                    # Note that this uses and `=` dependency because there are
                    # various tests which assert that the version of wasm
                    # bindgen downloaded is what we expect, and if `=` is
                    # removed then it will download whatever the newest version
                    # of wasm-bindgen is which may not be what's listed here.
                    wasm-bindgen = "=0.2.37"

                    [dev-dependencies]
                    wasm-bindgen-test = "0.2"
                "#,
                name
            ),
        )
    }

    /// Add a `Cargo.toml` with a correctly configured `wasm-bindgen`
    /// dependency, `wasm-bindgen-test` dev-dependency, and `crate-type =
    /// ["cdylib"]`.
    ///
    /// `name` is the crate's name.
    /// `license_file` is license file path
    pub fn cargo_toml_with_license_file(&self, name: &str, license_file: &str) -> &Self {
        self.file(
            "Cargo.toml",
            &format!(
                r#"
                    [package]
                    authors = ["The wasm-pack developers"]
                    description = "so awesome rust+wasm package"
                    name = "{}"
                    license-file = "{}"
                    repository = "https://github.com/rustwasm/wasm-pack.git"
                    version = "0.1.0"

                    [lib]
                    crate-type = ["cdylib"]

                    [dependencies]
                    wasm-bindgen = "=0.2.21"

                    [dev-dependencies]
                    wasm-bindgen-test = "=0.2.21"
                "#,
                name, license_file
            ),
        )
    }

    /// Add a `src/lib.rs` file that contains a "hello world" program.
    pub fn hello_world_src_lib(&self) -> &Self {
        self.file(
            "src/lib.rs",
            r#"
                extern crate wasm_bindgen;
                use wasm_bindgen::prelude::*;

                // Import the `window.alert` function from the Web.
                #[wasm_bindgen]
                extern {
                    fn alert(s: &str);
                }

                // Export a `greet` function from Rust to JavaScript, that alerts a
                // hello message.
                #[wasm_bindgen]
                pub fn greet(name: &str) {
                    alert(&format!("Hello, {}!", name));
                }
            "#,
        )
    }

    /// Install a local wasm-bindgen for this fixture.
    ///
    /// Takes care not to re-install for every fixture, but only the one time
    /// for the whole test suite.
    pub fn install_local_wasm_bindgen(&self) -> PathBuf {
        // If wasm-bindgen is being used then it's very likely wasm-opt is going
        // to be used as well.
        self.install_wasm_opt();

        static INSTALL_WASM_BINDGEN: Once = ONCE_INIT;
        let cache = self.cache();
        let version = "0.2.37";

        let download = || {
            if let Ok(download) =
                install::download_prebuilt(&Tool::WasmBindgen, &cache, version, true)
            {
                return Ok(download);
            }

            install::cargo_install(Tool::WasmBindgen, &cache, version, true)
        };

        // Only one thread can perform the actual download, and then afterwards
        // everything will hit the cache so we can run the same path.
        INSTALL_WASM_BINDGEN.call_once(|| {
            download().unwrap();
        });
        download().unwrap().binary("wasm-bindgen").unwrap()
    }

<<<<<<< HEAD
    pub fn install_wasm_opt(&self) {
        static INSTALL_WASM_OPT: Once = ONCE_INIT;
        let cache = self.cache();

        INSTALL_WASM_OPT.call_once(|| {
            wasm_pack::wasm_opt::find_wasm_opt(&cache, true).unwrap();
        });
=======
    /// Install a local cargo-generate for this fixture.
    ///
    /// Takes care not to re-install for every fixture, but only the one time
    /// for the whole test suite.
    pub fn install_local_cargo_generate(&self) -> PathBuf {
        static INSTALL_CARGO_GENERATE: Once = ONCE_INIT;
        let cache = self.cache();

        let download = || {
            if let Ok(download) =
                install::download_prebuilt(&Tool::CargoGenerate, &cache, "latest", true)
            {
                return Ok(download);
            }

            install::cargo_install(Tool::CargoGenerate, &cache, "latest", true)
        };

        // Only one thread can perform the actual download, and then afterwards
        // everything will hit the cache so we can run the same path.
        INSTALL_CARGO_GENERATE.call_once(|| {
            download().unwrap();
        });
        download().unwrap().binary("cargo-generate").unwrap()
>>>>>>> 2a7e6ac9
    }

    /// Download `geckodriver` and return its path.
    ///
    /// Takes care to ensure that only one `geckodriver` is downloaded for the whole
    /// test suite.
    pub fn install_local_geckodriver(&self) -> PathBuf {
        static FETCH_GECKODRIVER: Once = ONCE_INIT;
        let cache = self.cache();

        // like above for synchronization
        FETCH_GECKODRIVER.call_once(|| {
            wasm_pack::test::webdriver::install_geckodriver(&cache, true).unwrap();
        });
        wasm_pack::test::webdriver::install_geckodriver(&cache, true).unwrap()
    }

    /// Download `chromedriver` and return its path.
    ///
    /// Takes care to ensure that only one `chromedriver` is downloaded for the whole
    /// test suite.
    pub fn install_local_chromedriver(&self) -> PathBuf {
        static FETCH_CHROMEDRIVER: Once = ONCE_INIT;
        let cache = self.cache();

        // like above for synchronization
        FETCH_CHROMEDRIVER.call_once(|| {
            wasm_pack::test::webdriver::install_chromedriver(&cache, true).unwrap();
        });
        wasm_pack::test::webdriver::install_chromedriver(&cache, true).unwrap()
    }

    pub fn cache_dir(&self) -> PathBuf {
        Path::new(env!("CARGO_MANIFEST_DIR"))
            .join("target")
            .join("test_cache")
    }

    pub fn cache(&self) -> Cache {
        Cache::at(&self.cache_dir())
    }

    /// The `step_install_wasm_bindgen` and `step_run_wasm_bindgen` steps only
    /// occur after the `step_build_wasm` step. In order to read the lockfile
    /// in the test fixture's temporary directory, we should first build the
    /// crate, targeting `wasm32-unknown-unknown`.
    pub fn cargo_check(&self) -> &Self {
        Command::new("cargo")
            .current_dir(&self.path)
            .arg("check")
            .arg("--target")
            .arg("wasm32-unknown-unknown")
            .stdout(Stdio::null())
            .stderr(Stdio::null())
            .status()
            .unwrap();
        self
    }

    /// Get a `wasm-pack` command configured to run in this fixure's temp
    /// directory and using the test cache.
    pub fn wasm_pack(&self) -> Command {
        use assert_cmd::prelude::*;
        let mut cmd = Command::cargo_bin(env!("CARGO_PKG_NAME")).unwrap();
        cmd.current_dir(&self.path);
        cmd.env("WASM_PACK_CACHE", self.cache_dir());
        cmd
    }

    pub fn lock(&self) -> MutexGuard<'static, ()> {
        use std::sync::Mutex;
        lazy_static! {
            static ref ONE_TEST_AT_A_TIME: Mutex<()> = Mutex::new(());
        }
        ONE_TEST_AT_A_TIME.lock().unwrap_or_else(|e| e.into_inner())
    }
}

impl Drop for Fixture {
    fn drop(&mut self) {
        if !thread::panicking() {
            unsafe { ManuallyDrop::drop(&mut self.dir) }
        }
    }
}

pub fn bad_cargo_toml() -> Fixture {
    let fixture = Fixture::new();
    fixture.readme().hello_world_src_lib().file(
        "Cargo.toml",
        r#"
            [package]
            name = "bad-cargo-toml"
            version = "0.1.0"
            authors = ["The wasm-pack developers"]

            [lib]
            crate-type = ["foo"]

            [dependencies]
            # Note: no wasm-bindgen dependency!
        "#,
    );
    fixture
}

pub fn js_hello_world() -> Fixture {
    let fixture = Fixture::new();
    fixture
        .readme()
        .cargo_toml("js-hello-world")
        .hello_world_src_lib();
    fixture
}

pub fn no_cdylib() -> Fixture {
    let fixture = Fixture::new();
    fixture.readme().hello_world_src_lib().file(
        "Cargo.toml",
        r#"
            [package]
            authors = ["The wasm-pack developers"]
            description = "so awesome rust+wasm package"
            license = "WTFPL"
            name = "foo"
            repository = "https://github.com/rustwasm/wasm-pack.git"
            version = "0.1.0"

            # [lib]
            # crate-type = ["cdylib"]

            [dependencies]
            wasm-bindgen = "0.2"

            [dev-dependencies]
            wasm-bindgen-test = "0.2"
        "#,
    );
    fixture
}

pub fn not_a_crate() -> Fixture {
    let fixture = Fixture::new();
    fixture.file("README.md", "This is not a Rust crate!");
    fixture
}

pub fn serde_feature() -> Fixture {
    let fixture = Fixture::new();
    fixture.readme().hello_world_src_lib().file(
        "Cargo.toml",
        r#"
            [package]
            name = "serde-serialize"
            version = "0.1.0"
            authors = ["The wasm-pack developers"]

            [lib]
            crate-type = ["cdylib"]

            [dependencies.wasm-bindgen]
            version = "^0.2"
            features = ["serde-serialize"]
        "#,
    );
    fixture
}

pub fn wbg_test_diff_versions() -> Fixture {
    let fixture = Fixture::new();
    fixture
        .readme()
        .file(
            "Cargo.toml",
            r#"
                [package]
                name = "wbg-test-diff-versions"
                version = "0.1.0"
                authors = ["The wasm-pack developers"]

                [lib]
                crate-type = ["cdylib", "rlib"]

                [dependencies]
                # We depend on the latest wasm-bindgen 0.2
                wasm-bindgen = "0.2"

                [dev-dependencies]
                # And we depend on wasm-bindgen-test 0.2.29. This should still
                # work, and we should end up with the latest `wasm-bindgen` and
                # wasm-bindgen-test at 0.2.29, and everything should still work.
                wasm-bindgen-test = "0.2.29"
            "#,
        )
        .file(
            "src/lib.rs",
            r#"
                extern crate wasm_bindgen;
                use wasm_bindgen::prelude::*;

                #[wasm_bindgen]
                pub fn one() -> u32 { 1 }
            "#,
        )
        .file(
            "tests/node.rs",
            r#"
                extern crate wbg_test_diff_versions;
                extern crate wasm_bindgen_test;
                use wasm_bindgen_test::*;

                #[wasm_bindgen_test]
                fn pass() {
                    assert_eq!(wbg_test_diff_versions::one(), 1);
                }
            "#,
        );
    fixture
}

pub fn wbg_test_browser() -> Fixture {
    let fixture = Fixture::new();
    fixture
        .readme()
        .cargo_toml("wbg-test-browser")
        .hello_world_src_lib()
        .file(
            "tests/browser.rs",
            r#"
                extern crate wasm_bindgen_test;
                use wasm_bindgen_test::*;

                wasm_bindgen_test_configure!(run_in_browser);

                #[wasm_bindgen_test]
                fn pass() {
                    assert_eq!(1, 1);
                }
            "#,
        );
    fixture
}

pub fn wbg_test_fail() -> Fixture {
    let fixture = Fixture::new();
    fixture
        .readme()
        .cargo_toml("wbg-test-fail")
        .hello_world_src_lib()
        .file(
            "tests/node.rs",
            r#"
                extern crate wasm_bindgen_test;
                use wasm_bindgen_test::*;

                #[wasm_bindgen_test]
                fn pass() {
                    assert_eq!(1, 2);
                }
            "#,
        );
    fixture
}

pub fn wbg_test_node() -> Fixture {
    let fixture = Fixture::new();
    fixture
        .readme()
        .cargo_toml("wbg-test-node")
        .hello_world_src_lib()
        .file(
            "tests/node.rs",
            r#"
                extern crate wasm_bindgen_test;
                use wasm_bindgen_test::*;

                #[wasm_bindgen_test]
                fn pass() {
                    assert_eq!(1, 1);
                }
            "#,
        );
    fixture
}

pub fn transitive_dependencies() -> Fixture {
    fn project_main_fixture(fixture: &mut Fixture) {
        fixture.file(PathBuf::from("main/README"), "# Main Fixture\n");
        fixture.file(
            PathBuf::from("main/Cargo.toml"),
            r#"
            [package]
            authors = ["The wasm-pack developers"]
            description = "so awesome rust+wasm package"
            license = "WTFPL"
            name = "main_project"
            repository = "https://github.com/rustwasm/wasm-pack.git"
            version = "0.1.0"

            [lib]
            crate-type = ["cdylib"]

            [dependencies]
            wasm-bindgen = "0.2"
            project_a = { path = "../project_a" }
            project_b = { path = "../project_b" }

            [dev-dependencies]
            wasm-bindgen-test = "0.2"
        "#,
        );
        fixture.file(
            PathBuf::from("main/src/lib.rs"),
            r#"
                extern crate wasm_bindgen;
                use wasm_bindgen::prelude::*;

                // Import the `window.alert` function from the Web.
                #[wasm_bindgen]
                extern {
                    fn alert(s: &str);
                }

                // Export a `greet` function from Rust to JavaScript, that alerts a
                // hello message.
                #[wasm_bindgen]
                pub fn greet(name: &str) {
                    alert(&format!("Hello, {}!", name));
                }
            "#,
        );
    }

    fn project_a_fixture(fixture: &mut Fixture) {
        fixture.file(
            PathBuf::from("project_a/README"),
            "# Project Alpha Fixture\n",
        );
        fixture.file(
            PathBuf::from("project_a/Cargo.toml"),
            r#"
            [package]
            authors = ["The wasm-pack developers"]
            description = "so awesome rust+wasm package"
            license = "WTFPL"
            name = "project_a"
            repository = "https://github.com/rustwasm/wasm-pack.git"
            version = "0.1.0"

            [lib]
            crate-type = ["cdylib"]

            [dependencies]
            wasm-bindgen = "0.2"
            project_b = { path = "../project_b" }

            [dev-dependencies]
            wasm-bindgen-test = "0.2"
        "#,
        );
        fixture.file(
            PathBuf::from("project_a/src/lib.rs"),
            r#"
                extern crate wasm_bindgen;
                // extern crate project_b;
                use wasm_bindgen::prelude::*;

                // Import the `window.alert` function from the Web.
                #[wasm_bindgen]
                extern {
                    fn alert(s: &str);
                }

                // Export a `greet` function from Rust to JavaScript, that alerts a
                // hello message.
                #[wasm_bindgen]
                pub fn greet(name: &str) {
                    alert(&format!("Hello, {}!", name));
                }
            "#,
        );
    }

    fn project_b_fixture(fixture: &mut Fixture) {
        fixture.file(
            PathBuf::from("project_b/README"),
            "# Project Beta Fixture\n",
        );
        fixture.file(
            PathBuf::from("project_b/Cargo.toml"),
            r#"
            [package]
            authors = ["The wasm-pack developers"]
            description = "so awesome rust+wasm package"
            license = "WTFPL"
            name = "project_b"
            repository = "https://github.com/rustwasm/wasm-pack.git"
            version = "0.1.0"

            [lib]
            crate-type = ["cdylib"]

            [dependencies]
            wasm-bindgen = "0.2"

            [dev-dependencies]
            wasm-bindgen-test = "0.2"
        "#,
        );
        fixture.file(
            PathBuf::from("project_b/src/lib.rs"),
            r#"
                extern crate wasm_bindgen;
                use wasm_bindgen::prelude::*;

                // Import the `window.alert` function from the Web.
                #[wasm_bindgen]
                extern {
                    fn alert(s: &str);
                }

                // Export a `greet` function from Rust to JavaScript, that alerts a
                // hello message.
                #[wasm_bindgen]
                pub fn greet(name: &str) {
                    alert(&format!("Hello, {}!", name));
                }
            "#,
        );
    }

    let mut fixture = Fixture::new();
    project_b_fixture(&mut fixture);
    project_a_fixture(&mut fixture);
    project_main_fixture(&mut fixture);
    fixture
}

pub fn single_license() -> Fixture {
    let fixture = Fixture::new();
    fixture
        .readme()
        .cargo_toml("single_license")
        .license()
        .hello_world_src_lib();
    fixture
}

pub fn dual_license() -> Fixture {
    let fixture = Fixture::new();
    fixture
        .readme()
        .cargo_toml("dual_license")
        .wtfpl_license()
        .mit_license()
        .hello_world_src_lib();
    fixture
}

pub fn non_standard_license(license_file: &str) -> Fixture {
    let fixture = Fixture::new();
    fixture
        .readme()
        .cargo_toml_with_license_file("dual_license", license_file)
        .file(license_file, "license file for test")
        .hello_world_src_lib();
    fixture
}<|MERGE_RESOLUTION|>--- conflicted
+++ resolved
@@ -241,7 +241,6 @@
         download().unwrap().binary("wasm-bindgen").unwrap()
     }
 
-<<<<<<< HEAD
     pub fn install_wasm_opt(&self) {
         static INSTALL_WASM_OPT: Once = ONCE_INIT;
         let cache = self.cache();
@@ -249,7 +248,8 @@
         INSTALL_WASM_OPT.call_once(|| {
             wasm_pack::wasm_opt::find_wasm_opt(&cache, true).unwrap();
         });
-=======
+    }
+  
     /// Install a local cargo-generate for this fixture.
     ///
     /// Takes care not to re-install for every fixture, but only the one time
@@ -274,7 +274,6 @@
             download().unwrap();
         });
         download().unwrap().binary("cargo-generate").unwrap()
->>>>>>> 2a7e6ac9
     }
 
     /// Download `geckodriver` and return its path.
